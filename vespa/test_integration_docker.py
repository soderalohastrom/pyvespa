import unittest
import os
import re
import shutil
import asyncio
from vespa.package import (
    HNSW,
    Document,
    Field,
    Schema,
    FieldSet,
    SecondPhaseRanking,
    RankProfile,
    ApplicationPackage,
    VespaDocker,
)
from vespa.ml import BertModelConfig
from vespa.query import QueryModel, RankProfile as Ranking, OR, QueryRankingFeature


def create_msmarco_application_package():
    #
    # Application package
    #
    document = Document(
        fields=[
            Field(name="id", type="string", indexing=["attribute", "summary"]),
            Field(
                name="title",
                type="string",
                indexing=["index", "summary"],
                index="enable-bm25",
            ),
            Field(
                name="body",
                type="string",
                indexing=["index", "summary"],
                index="enable-bm25",
            ),
            Field(
                name="metadata",
                type="string",
                indexing=["attribute", "summary"],
                attribute=["fast-search", "fast-access"],
            ),
            Field(
                name="tensor_field",
                type="tensor<float>(x[128])",
                indexing=["attribute", "index"],
                ann=HNSW(
                    distance_metric="euclidean",
                    max_links_per_node=16,
                    neighbors_to_explore_at_insert=200,
                ),
            ),
        ]
    )
    msmarco_schema = Schema(
        name="msmarco",
        document=document,
        fieldsets=[FieldSet(name="default", fields=["title", "body"])],
        rank_profiles=[
            RankProfile(name="default", first_phase="nativeRank(title, body)")
        ],
    )
    app_package = ApplicationPackage(name="msmarco", schema=[msmarco_schema])
    return app_package


def create_cord19_application_package():
    app_package = ApplicationPackage(name="cord19")
    app_package.schema.add_fields(
        Field(name="id", type="string", indexing=["attribute", "summary"]),
        Field(
            name="title",
            type="string",
            indexing=["index", "summary"],
            index="enable-bm25",
        ),
    )
    app_package.schema.add_field_set(FieldSet(name="default", fields=["title"]))
    app_package.schema.add_rank_profile(
        RankProfile(name="bm25", first_phase="bm25(title)")
    )
    bert_config = BertModelConfig(
        model_id="pretrained_bert_tiny",
        tokenizer="google/bert_uncased_L-2_H-128_A-2",
        model="google/bert_uncased_L-2_H-128_A-2",
        query_input_size=5,
        doc_input_size=10,
    )
    app_package.add_model_ranking(
        model_config=bert_config,
        include_model_summary_features=True,
        inherits="default",
        first_phase="bm25(title)",
        second_phase=SecondPhaseRanking(rerank_count=10, expression="logit1"),
    )
    return app_package


class TestDockerCommon(unittest.TestCase):
    def deploy(self, application_package, disk_folder):
        self.vespa_docker = VespaDocker(port=8089, disk_folder=disk_folder)
        app = self.vespa_docker.deploy(application_package=application_package)
        #
        # Test deployment
        #
        self.assertTrue(
            any(re.match("Generation: [0-9]+", line) for line in app.deployment_message)
        )
        self.assertEqual(app.get_application_status().status_code, 200)
        #
        # Test VespaDocker serialization
        #
        self.assertEqual(
            self.vespa_docker, VespaDocker.from_dict(self.vespa_docker.to_dict)
        )

    def deploy_from_disk_with_disk_folder(self, application_package, disk_folder):
        self.vespa_docker = VespaDocker(port=8089, disk_folder=disk_folder)
        self.vespa_docker.export_application_package(
            application_package=application_package
        )
        #
        # Disk folder as the application folder
        #
        self.vespa_docker.disk_folder = os.path.join(disk_folder, "application")
        app = self.vespa_docker.deploy_from_disk(
            application_name=application_package.name,
        )
        self.assertTrue(
            any(re.match("Generation: [0-9]+", line) for line in app.deployment_message)
        )

    def deploy_from_disk_with_application_folder(
        self, application_package, disk_folder
    ):
        self.vespa_docker = VespaDocker(port=8089, disk_folder=disk_folder)
        self.vespa_docker.export_application_package(
            application_package=application_package
        )
        #
        # Application folder inside disk folder
        #
        app = self.vespa_docker.deploy_from_disk(
            application_name=application_package.name,
            application_folder="application",
        )
        self.assertTrue(
            any(re.match("Generation: [0-9]+", line) for line in app.deployment_message)
        )

    def create_vespa_docker_from_container_name_or_id(
        self, application_package, disk_folder
    ):
        #
        # Raises ValueError if container does not exist
        #
        with self.assertRaises(ValueError):
            _ = VespaDocker.from_container_name_or_id(application_package.name)
        #
        # Test VespaDocker instance created from container
        #
        self.vespa_docker = VespaDocker(port=8089, disk_folder=disk_folder)
        _ = self.vespa_docker.deploy(application_package=application_package)
        vespa_docker_from_container = VespaDocker.from_container_name_or_id(
            application_package.name
        )
        self.assertEqual(self.vespa_docker, vespa_docker_from_container)

    def redeploy_with_container_stopped(self, application_package, disk_folder):
        self.vespa_docker = VespaDocker(port=8089, disk_folder=disk_folder)
        app = self.vespa_docker.deploy(application_package=application_package)
        self.assertTrue(
            any(re.match("Generation: [0-9]+", line) for line in app.deployment_message)
        )
        self.vespa_docker.container.stop()
        app = self.vespa_docker.deploy(application_package=application_package)
        self.assertEqual(app.get_application_status().status_code, 200)

    def redeploy_with_application_package_changes(
        self, application_package, disk_folder
    ):
        self.vespa_docker = VespaDocker(port=8089, disk_folder=disk_folder)
        app = self.vespa_docker.deploy(application_package=application_package)
        res = app.query(
            body={
                "yql": "select * from sources * where default contains 'music';",
                "ranking": "new-rank-profile",
            }
        ).json
        self.assertIsNotNone(
            re.search(
                "Requested rank profile 'new-rank-profile' is undefined for document type ",
                res["root"]["errors"][0]["message"],
            )
        )
        application_package.schema.add_rank_profile(
            RankProfile(
                name="new-rank-profile", inherits="default", first_phase="bm25(title)"
            )
        )
        app = self.vespa_docker.deploy(application_package=application_package)
        res = app.query(
            body={
                "yql": "select * from sources * where default contains 'music';",
                "ranking": "new-rank-profile",
            }
        ).json
        self.assertTrue("errors" not in res["root"])

    def trigger_start_stop_and_restart_services(self, application_package, disk_folder):
        self.vespa_docker = VespaDocker(port=8089, disk_folder=disk_folder)
        with self.assertRaises(RuntimeError):
            self.vespa_docker.stop_services()
        with self.assertRaises(RuntimeError):
            self.vespa_docker.start_services()

        app = self.vespa_docker.deploy(application_package=application_package)
        self.assertTrue(self.vespa_docker._check_configuration_server())
        self.assertEqual(app.get_application_status().status_code, 200)
        self.vespa_docker.stop_services()
        self.assertFalse(self.vespa_docker._check_configuration_server())
        self.assertIsNone(app.get_application_status())
        self.vespa_docker.start_services()
        self.assertTrue(self.vespa_docker._check_configuration_server())
        self.assertEqual(app.get_application_status().status_code, 200)
        self.vespa_docker.restart_services()
        self.assertTrue(self.vespa_docker._check_configuration_server())
        self.assertEqual(app.get_application_status().status_code, 200)


class TestApplicationCommon(unittest.TestCase):
    def execute_data_operations(
        self,
        app,
        schema_name,
        fields_to_send,
        fields_to_update,
        expected_fields_from_get_operation,
    ):
        """
        Feed, get, update and delete data to/from the application

        :param app: Vespa instance holding the connection to the application
        :param schema_name: Schema name containing the document we want to send and retrieve data
        :param fields_to_send: Dict where keys are field names and values are field values. Must contain 'id' field
        :param fields_to_update: Dict where keys are field names and values are field values.
        :param expected_fields_from_get_operation: Dict containing fields as returned by Vespa get operation.
            There are cases where fields returned from Vespa are different than inputs, e.g. when dealing with Tensors.
        :return:
        """
        assert "id" in fields_to_send, "fields_to_send must contain 'id' field."
        #
        # Get data that does not exist
        #
        self.assertEqual(
            app.get_data(schema=schema_name, data_id=fields_to_send["id"]).status_code,
            404,
        )
        #
        # Feed a data point
        #
        response = app.feed_data_point(
            schema=schema_name,
            data_id=fields_to_send["id"],
            fields=fields_to_send,
        )
        self.assertEqual(
            response.json()["id"],
            "id:{}:{}::{}".format(schema_name, schema_name, fields_to_send["id"]),
        )
<<<<<<< HEAD
        self.assertEqual(response.json["id"], "id:msmarco:msmarco::1")
=======
>>>>>>> bd712347
        #
        # Get data that exist
        #
        response = app.get_data(schema=schema_name, data_id=fields_to_send["id"])
        self.assertEqual(response.status_code, 200)
        self.assertDictEqual(
            response.json,
            {
                "fields": expected_fields_from_get_operation,
                "id": "id:{}:{}::{}".format(
                    schema_name, schema_name, fields_to_send["id"]
                ),
                "pathId": "/document/v1/{}/{}/docid/{}".format(
                    schema_name, schema_name, fields_to_send["id"]
                ),
            },
        )
        #
        # Update data
        #
        response = app.update_data(
            schema=schema_name,
            data_id=fields_to_send["id"],
            fields=fields_to_update,
        )
        self.assertEqual(
            response.json()["id"],
            "id:{}:{}::{}".format(schema_name, schema_name, fields_to_send["id"]),
        )
<<<<<<< HEAD
        self.assertEqual(response.json["id"], "id:msmarco:msmarco::1")
=======
>>>>>>> bd712347
        #
        # Get the updated data point
        #
        response = app.get_data(schema=schema_name, data_id=fields_to_send["id"])
        self.assertEqual(response.status_code, 200)
        expected_result = {k: v for k, v in expected_fields_from_get_operation.items()}
        expected_result.update(fields_to_update)
        self.assertDictEqual(
            response.json,
            {
                "fields": expected_result,
                "id": "id:{}:{}::{}".format(
                    schema_name, schema_name, fields_to_send["id"]
                ),
                "pathId": "/document/v1/{}/{}/docid/{}".format(
                    schema_name, schema_name, fields_to_send["id"]
                ),
            },
        )
        #
        # Delete a data point
        #
<<<<<<< HEAD
        response = app.delete_data(schema="msmarco", data_id="1")
        self.assertEqual(response.json["id"], "id:msmarco:msmarco::1")
=======
        response = app.delete_data(schema=schema_name, data_id=fields_to_send["id"])
        self.assertEqual(
            response.json()["id"],
            "id:{}:{}::{}".format(schema_name, schema_name, fields_to_send["id"]),
        )
>>>>>>> bd712347
        #
        # Deleted data should be gone
        #
        self.assertEqual(
            app.get_data(schema=schema_name, data_id=fields_to_send["id"]).status_code,
            404,
        )
        #
        # Update a non-existent data point
        #
        response = app.update_data(
            schema=schema_name,
            data_id=fields_to_send["id"],
            fields=fields_to_update,
            create=True,
        )
<<<<<<< HEAD
        self.assertEqual(response.json["id"], "id:msmarco:msmarco::1")
=======
        self.assertEqual(
            response.json()["id"],
            "id:{}:{}::{}".format(schema_name, schema_name, fields_to_send["id"]),
        )
>>>>>>> bd712347
        #
        # Get the updated data point
        #
        response = app.get_data(schema=schema_name, data_id=fields_to_send["id"])
        self.assertEqual(response.status_code, 200)
        self.assertDictEqual(
            response.json,
            {
                "fields": fields_to_update,
                "id": "id:{}:{}::{}".format(
                    schema_name, schema_name, fields_to_send["id"]
                ),
                "pathId": "/document/v1/{}/{}/docid/{}".format(
                    schema_name, schema_name, fields_to_send["id"]
                ),
            },
        )

    async def execute_async_data_operations(
        self,
        app,
        schema_name,
        fields_to_send,
        fields_to_update,
        expected_fields_from_get_operation,
    ):
        """
        Async feed, get, update and delete data to/from the application

        :param app: Vespa instance holding the connection to the application
        :param schema_name: Schema name containing the document we want to send and retrieve data
        :param fields_to_send: List of Dicts where keys are field names and values are field values. Must
            contain 'id' field.
        :param fields_to_update: Dict where keys are field names and values are field values.
        :param expected_fields_from_get_operation: Dict containing fields as returned by Vespa get operation.
            There are cases where fields returned from Vespa are different than inputs, e.g. when dealing with Tensors.
        :return:
        """
        async with app.asyncio() as async_app:
            #
            # Get data that does not exist
            #
<<<<<<< HEAD
            response = await async_app.delete_data(schema="msmarco", data_id="1")
            response = await async_app.get_data(schema="msmarco", data_id="1")
            self.assertEqual(response.status_code, 404)
=======
            response = await async_app.get_data(
                schema=schema_name, data_id=fields_to_send[0]["id"]
            )
            self.assertEqual(response.status, 404)
>>>>>>> bd712347

            #
            # Feed some data points
            #
            feed = []
            for fields in fields_to_send:
                feed.append(
                    asyncio.create_task(
                        async_app.feed_data_point(
                            schema=schema_name,
                            data_id=fields["id"],
                            fields=fields,
                        )
                    )
                )
            await asyncio.wait(feed, return_when=asyncio.ALL_COMPLETED)
<<<<<<< HEAD
            result = feed[0].result().json
            self.assertEqual(result["id"], "id:msmarco:msmarco::1")
=======
            result = await feed[0].result().json()
            self.assertEqual(
                result["id"],
                "id:{}:{}::{}".format(
                    schema_name, schema_name, fields_to_send[0]["id"]
                ),
            )
>>>>>>> bd712347

            self.assertEqual(
                await async_app.feed_data_point(
                    schema="msmarco",
                    data_id="1",
                    fields={
                        "id": "1",
                        "title": "this is title 1",
                        "body": "this is body 1",
                    },
                ),
                app.feed_data_point(
                    schema="msmarco",
                    data_id="1",
                    fields={
                        "id": "1",
                        "title": "this is title 1",
                        "body": "this is body 1",
                    },
                ),
            )

            #
            # Get data that exists
            #
<<<<<<< HEAD
            response = await async_app.get_data(schema="msmarco", data_id="1")
            self.assertEqual(response.status_code, 200)
            result = response.json
=======
            response = await async_app.get_data(
                schema=schema_name, data_id=fields_to_send[0]["id"]
            )
            self.assertEqual(response.status, 200)
            result = await response.json()
>>>>>>> bd712347
            self.assertDictEqual(
                result,
                {
                    "fields": expected_fields_from_get_operation[0],
                    "id": "id:{}:{}::{}".format(
                        schema_name, schema_name, fields_to_send[0]["id"]
                    ),
                    "pathId": "/document/v1/{}/{}/docid/{}".format(
                        schema_name, schema_name, fields_to_send[0]["id"]
                    ),
                },
            )
            #
            # Update data
            #
            response = await async_app.update_data(
                schema=schema_name,
                data_id=fields_to_send[0]["id"],
                fields=fields_to_update,
            )
<<<<<<< HEAD
            result = response.json
            self.assertEqual(result["id"], "id:msmarco:msmarco::1")
=======
            result = await response.json()
            self.assertEqual(
                result["id"],
                "id:{}:{}::{}".format(
                    schema_name, schema_name, fields_to_send[0]["id"]
                ),
            )
>>>>>>> bd712347

            #
            # Get the updated data point
            #
<<<<<<< HEAD
            response = await async_app.get_data(schema="msmarco", data_id="1")
            self.assertEqual(response.status_code, 200)
            result = response.json
=======
            response = await async_app.get_data(
                schema=schema_name, data_id=fields_to_send[0]["id"]
            )
            self.assertEqual(response.status, 200)
            result = await response.json()
            expected_result = {
                k: v for k, v in expected_fields_from_get_operation[0].items()
            }
            expected_result.update(fields_to_update)

>>>>>>> bd712347
            self.assertDictEqual(
                result,
                {
                    "fields": expected_result,
                    "id": "id:{}:{}::{}".format(
                        schema_name, schema_name, fields_to_send[0]["id"]
                    ),
                    "pathId": "/document/v1/{}/{}/docid/{}".format(
                        schema_name, schema_name, fields_to_send[0]["id"]
                    ),
                },
            )
            #
            # Delete a data point
            #
<<<<<<< HEAD
            response = await async_app.delete_data(schema="msmarco", data_id="1")
            result = response.json
            self.assertEqual(result["id"], "id:msmarco:msmarco::1")
            #
            # Deleted data should be gone
            #
            response = await async_app.get_data(schema="msmarco", data_id="1")
            self.assertEqual(response.status_code, 404)

=======
            response = await async_app.delete_data(
                schema=schema_name, data_id=fields_to_send[0]["id"]
            )
            result = await response.json()
            self.assertEqual(
                result["id"],
                "id:{}:{}::{}".format(
                    schema_name, schema_name, fields_to_send[0]["id"]
                ),
            )
            #
            # Deleted data should be gone
            #
            response = await async_app.get_data(
                schema=schema_name, data_id=fields_to_send[0]["id"]
            )
            self.assertEqual(response.status, 404)
>>>>>>> bd712347
            #
            # Issue a bunch of queries in parallel
            #
            queries = []
            for i in range(10):
                queries.append(
                    asyncio.create_task(
                        async_app.query(
                            query="sddocname:{}".format(schema_name),
                            query_model=QueryModel(),
                            timeout=5000,
                        )
                    )
                )
            await asyncio.wait(queries, return_when=asyncio.ALL_COMPLETED)
            self.assertEqual(
                queries[0].result().number_documents_indexed, len(fields_to_send) - 1
            )

    def feed_batch_synchronous_mode(self, app, schema_name, fields_to_send):
        """
        Sync feed a batch of data to the application

        :param app: Vespa instance holding the connection to the application
        :param schema_name: Schema name containing the document we want to send and retrieve data
        :param fields_to_send: List of Dicts where keys are field names and values are field values. Must
            contain 'id' field.
        :return:
        """

        #
        # Create and feed documents
        #
        num_docs = len(fields_to_send)
        docs = []
        schema = schema_name
        for fields in fields_to_send:
            docs.append({"id": fields["id"], "fields": fields})
        app.feed_batch(schema=schema, batch=docs, asynchronous=False)

        # Verify that all documents are fed
        result = app.query(
            query="sddocname:{}".format(schema_name), query_model=QueryModel()
        )
        self.assertEqual(result.number_documents_indexed, num_docs)

<<<<<<< HEAD
    def test_data_operation(self):
        #
        # Get data that does not exist
        #
        self.assertEqual(
            self.app.get_data(schema="cord19", data_id="1").status_code, 404
        )
        #
        # Feed a data point
        #
        fields = {
            "cord_uid": "1",
            "title": "this is my first title",
        }
        fields.update(self.bert_config.doc_fields(text=str(fields["title"])))
        response = self.app.feed_data_point(
            schema="cord19",
            data_id="1",
            fields=fields,
        )
        self.assertEqual(response.json["id"], "id:cord19:cord19::1")
        #
        # Get data that exist
        #
        response = self.app.get_data(schema="cord19", data_id="1")
        self.assertEqual(response.status_code, 200)
        embedding_values = fields["pretrained_bert_tiny_doc_token_ids"]["values"]
        self.assertDictEqual(
            response.json,
            {
                "fields": {
                    "cord_uid": "1",
                    "title": "this is my first title",
                    "pretrained_bert_tiny_doc_token_ids": {
                        "cells": [
                            {
                                "address": {"d0": str(x)},
                                "value": float(embedding_values[x]),
                            }
                            for x in range(len(embedding_values))
                        ]
                    },
                },
                "id": "id:cord19:cord19::1",
                "pathId": "/document/v1/cord19/cord19/docid/1",
            },
        )
        #
        # Update data
        #
        fields = {"title": "this is my updated title"}
        fields.update(self.bert_config.doc_fields(text=str(fields["title"])))
        response = self.app.update_data(schema="cord19", data_id="1", fields=fields)
        self.assertEqual(response.json["id"], "id:cord19:cord19::1")
        #
        # Get the updated data point
        #
        response = self.app.get_data(schema="cord19", data_id="1")
        self.assertEqual(response.status_code, 200)
        embedding_values = fields["pretrained_bert_tiny_doc_token_ids"]["values"]
        self.assertDictEqual(
            response.json,
            {
                "fields": {
                    "cord_uid": "1",
                    "title": "this is my updated title",
                    "pretrained_bert_tiny_doc_token_ids": {
                        "cells": [
                            {
                                "address": {"d0": str(x)},
                                "value": float(embedding_values[x]),
                            }
                            for x in range(len(embedding_values))
                        ]
                    },
                },
                "id": "id:cord19:cord19::1",
                "pathId": "/document/v1/cord19/cord19/docid/1",
            },
        )
        #
        # Delete a data point
        #
        response = self.app.delete_data(schema="cord19", data_id="1")
        self.assertEqual(response.json["id"], "id:cord19:cord19::1")
=======
    def feed_batch_asynchronous_mode(self, app, schema_name, fields_to_send):
        """
        Async feed a batch of data to the application

        :param app: Vespa instance holding the connection to the application
        :param schema_name: Schema name containing the document we want to send and retrieve data
        :param fields_to_send: List of Dicts where keys are field names and values are field values. Must
            contain 'id' field.
        :return:
        """
>>>>>>> bd712347
        #
        # Create and feed documents
        #
        num_docs = len(fields_to_send)
        docs = []
        schema = schema_name
        for fields in fields_to_send:
            docs.append({"id": fields["id"], "fields": fields})
        app.feed_batch(schema=schema, batch=docs, asynchronous=True)

        # Verify that all documents are fed
        result = app.query(
            query="sddocname:{}".format(schema_name), query_model=QueryModel()
        )
        self.assertEqual(result.number_documents_indexed, num_docs)

    @staticmethod
    def _parse_vespa_tensor(hit, feature):
        return [x["value"] for x in hit["fields"]["summaryfeatures"][feature]["cells"]]

    def bert_model_input_and_output(
        self, app, schema_name, fields_to_send, model_config
    ):
        #
        # Feed a data point
        #
        response = app.feed_data_point(
            schema=schema_name,
            data_id=fields_to_send["id"],
            fields=fields_to_send,
        )
        self.assertEqual(
            response.json()["id"],
            "id:{}:{}::{}".format(schema_name, schema_name, fields_to_send["id"]),
        )
<<<<<<< HEAD
        self.assertEqual(response.json["id"], "id:cord19:cord19::1")
=======
>>>>>>> bd712347
        #
        # Run a test query
        #
        result = app.query(
            query="this is a test",
            query_model=QueryModel(
                query_properties=[
                    QueryRankingFeature(
                        name=model_config.query_token_ids_name,
                        mapping=model_config.query_tensor_mapping,
                    )
                ],
                match_phase=OR(),
                rank_profile=Ranking(name="pretrained_bert_tiny"),
            ),
        )
        vespa_input_ids = self._parse_vespa_tensor(
            result.hits[0], "rankingExpression(input_ids)"
        )
        vespa_attention_mask = self._parse_vespa_tensor(
            result.hits[0], "rankingExpression(attention_mask)"
        )
        vespa_token_type_ids = self._parse_vespa_tensor(
            result.hits[0], "rankingExpression(token_type_ids)"
        )

        expected_inputs = model_config.create_encodings(
            queries=["this is a test"], docs=[fields_to_send["title"]]
        )
        self.assertEqual(vespa_input_ids, expected_inputs["input_ids"][0])
        self.assertEqual(vespa_attention_mask, expected_inputs["attention_mask"][0])
        self.assertEqual(vespa_token_type_ids, expected_inputs["token_type_ids"][0])

        expected_logits = model_config.predict(
            queries=["this is a test"], docs=[fields_to_send["title"]]
        )
        self.assertAlmostEqual(
            result.hits[0]["fields"]["summaryfeatures"]["rankingExpression(logit0)"],
            expected_logits[0][0],
            5,
        )
        self.assertAlmostEqual(
            result.hits[0]["fields"]["summaryfeatures"]["rankingExpression(logit1)"],
            expected_logits[0][1],
            5,
        )


class TestMsmarcoDockerDeployment(TestDockerCommon):
    def setUp(self) -> None:
        self.app_package = create_msmarco_application_package()
        self.disk_folder = os.path.join(os.getenv("WORK_DIR"), "sample_application")

    def test_deploy(self):
        self.deploy(application_package=self.app_package, disk_folder=self.disk_folder)

    def test_deploy_from_disk_with_disk_folder(self):
        self.deploy_from_disk_with_disk_folder(
            application_package=self.app_package, disk_folder=self.disk_folder
        )

    def test_deploy_from_disk_with_application_folder(self):
        self.deploy_from_disk_with_application_folder(
            application_package=self.app_package, disk_folder=self.disk_folder
        )

    def test_instantiate_vespa_docker_from_container_name_or_id(self):
        self.create_vespa_docker_from_container_name_or_id(
            application_package=self.app_package, disk_folder=self.disk_folder
        )

    def test_redeploy_with_container_stopped(self):
        self.redeploy_with_container_stopped(
            application_package=self.app_package, disk_folder=self.disk_folder
        )

    def test_redeploy_with_application_package_changes(self):
        self.redeploy_with_application_package_changes(
            application_package=self.app_package, disk_folder=self.disk_folder
        )

    def test_trigger_start_stop_and_restart_services(self):
        self.trigger_start_stop_and_restart_services(
            application_package=self.app_package, disk_folder=self.disk_folder
        )

    def tearDown(self) -> None:
        shutil.rmtree(self.disk_folder, ignore_errors=True)
        self.vespa_docker.container.stop()
        self.vespa_docker.container.remove()


class TestCord19DockerDeployment(TestDockerCommon):
    def setUp(self) -> None:
        self.app_package = create_cord19_application_package()
        self.disk_folder = os.path.join(os.getenv("WORK_DIR"), "sample_application")

    def test_deploy(self):
        self.deploy(application_package=self.app_package, disk_folder=self.disk_folder)

    def tearDown(self) -> None:
        shutil.rmtree(self.disk_folder, ignore_errors=True)
        self.vespa_docker.container.stop()
        self.vespa_docker.container.remove()


class TestMsmarcoApplication(TestApplicationCommon):
    def setUp(self) -> None:
        self.app_package = create_msmarco_application_package()
        self.disk_folder = os.path.join(os.getenv("WORK_DIR"), "sample_application")
        self.vespa_docker = VespaDocker(port=8089, disk_folder=self.disk_folder)
        self.app = self.vespa_docker.deploy(application_package=self.app_package)
        self.fields_to_send = [
            {
                "id": f"{i}",
                "title": f"this is title {i}",
                "body": f"this is body {i}",
            }
            for i in range(10)
        ]
        self.fields_to_update = {"title": "this is my updated title"}

    def test_execute_data_operations(self):
        self.execute_data_operations(
            app=self.app,
            schema_name=self.app_package.name,
            fields_to_send=self.fields_to_send[0],
            fields_to_update=self.fields_to_update,
            expected_fields_from_get_operation=self.fields_to_send[0],
        )

    def test_execute_async_data_operations(self):
        asyncio.run(
            self.execute_async_data_operations(
                app=self.app,
                schema_name=self.app_package.name,
                fields_to_send=self.fields_to_send,
                fields_to_update=self.fields_to_update,
                expected_fields_from_get_operation=self.fields_to_send,
            )
        )

    def test_feed_batch_synchronous_mode(self):
        self.feed_batch_synchronous_mode(
            app=self.app,
            schema_name=self.app_package.name,
            fields_to_send=self.fields_to_send,
        )

    def test_feed_batch_asynchronous_mode(self):
        self.feed_batch_asynchronous_mode(
            app=self.app,
            schema_name=self.app_package.name,
            fields_to_send=self.fields_to_send,
        )

    def tearDown(self) -> None:
        shutil.rmtree(self.disk_folder, ignore_errors=True)
        self.vespa_docker.container.stop()
        self.vespa_docker.container.remove()


class TestCord19Application(TestApplicationCommon):
    def setUp(self) -> None:
        self.app_package = create_cord19_application_package()
        self.disk_folder = os.path.join(os.getenv("WORK_DIR"), "sample_application")
        self.vespa_docker = VespaDocker(port=8089, disk_folder=self.disk_folder)
        self.app = self.vespa_docker.deploy(application_package=self.app_package)
        self.model_config = self.app_package.model_configs["pretrained_bert_tiny"]
        self.fields_to_send = []
        self.expected_fields_from_get_operation = []
        for i in range(10):
            fields = {
                "id": f"{i}",
                "title": f"this is title {i}",
            }
            tensor_field_dict = self.model_config.doc_fields(text=str(fields["title"]))
            fields.update(tensor_field_dict)
            self.fields_to_send.append(fields)

            expected_fields = {
                "id": f"{i}",
                "title": f"this is title {i}",
            }
            tensor_field_values = tensor_field_dict[
                "pretrained_bert_tiny_doc_token_ids"
            ]["values"]
            expected_fields.update(
                {
                    "pretrained_bert_tiny_doc_token_ids": {
                        "cells": [
                            {
                                "address": {"d0": str(x)},
                                "value": float(tensor_field_values[x]),
                            }
                            for x in range(len(tensor_field_values))
                        ]
                    }
                }
            )
            self.expected_fields_from_get_operation.append(expected_fields)
        self.fields_to_update = {"title": "this is my updated title"}

    def test_execute_data_operations(self):
        self.execute_data_operations(
            app=self.app,
            schema_name=self.app_package.name,
            fields_to_send=self.fields_to_send[0],
            fields_to_update=self.fields_to_update,
            expected_fields_from_get_operation=self.expected_fields_from_get_operation[
                0
            ],
        )

    def test_execute_async_data_operations(self):
        asyncio.run(
            self.execute_async_data_operations(
                app=self.app,
                schema_name=self.app_package.name,
                fields_to_send=self.fields_to_send,
                fields_to_update=self.fields_to_update,
                expected_fields_from_get_operation=self.expected_fields_from_get_operation,
            )
        )

    def test_feed_batch_synchronous_mode(self):
        self.feed_batch_synchronous_mode(
            app=self.app,
            schema_name=self.app_package.name,
            fields_to_send=self.fields_to_send,
        )

    def test_feed_batch_asynchronous_mode(self):
        self.feed_batch_asynchronous_mode(
            app=self.app,
            schema_name=self.app_package.name,
            fields_to_send=self.fields_to_send,
        )

    def test_bert_model_input_and_output(self):
        self.bert_model_input_and_output(
            app=self.app,
            schema_name=self.app_package.name,
            fields_to_send=self.fields_to_send[0],
            model_config=self.model_config,
        )

    def tearDown(self) -> None:
        shutil.rmtree(self.disk_folder, ignore_errors=True)
        self.vespa_docker.container.stop()
        self.vespa_docker.container.remove()<|MERGE_RESOLUTION|>--- conflicted
+++ resolved
@@ -268,13 +268,9 @@
             fields=fields_to_send,
         )
         self.assertEqual(
-            response.json()["id"],
+            response.json["id"],
             "id:{}:{}::{}".format(schema_name, schema_name, fields_to_send["id"]),
         )
-<<<<<<< HEAD
-        self.assertEqual(response.json["id"], "id:msmarco:msmarco::1")
-=======
->>>>>>> bd712347
         #
         # Get data that exist
         #
@@ -301,13 +297,9 @@
             fields=fields_to_update,
         )
         self.assertEqual(
-            response.json()["id"],
+            response.json["id"],
             "id:{}:{}::{}".format(schema_name, schema_name, fields_to_send["id"]),
         )
-<<<<<<< HEAD
-        self.assertEqual(response.json["id"], "id:msmarco:msmarco::1")
-=======
->>>>>>> bd712347
         #
         # Get the updated data point
         #
@@ -330,16 +322,11 @@
         #
         # Delete a data point
         #
-<<<<<<< HEAD
-        response = app.delete_data(schema="msmarco", data_id="1")
-        self.assertEqual(response.json["id"], "id:msmarco:msmarco::1")
-=======
         response = app.delete_data(schema=schema_name, data_id=fields_to_send["id"])
         self.assertEqual(
-            response.json()["id"],
+            response.json["id"],
             "id:{}:{}::{}".format(schema_name, schema_name, fields_to_send["id"]),
         )
->>>>>>> bd712347
         #
         # Deleted data should be gone
         #
@@ -356,14 +343,10 @@
             fields=fields_to_update,
             create=True,
         )
-<<<<<<< HEAD
-        self.assertEqual(response.json["id"], "id:msmarco:msmarco::1")
-=======
         self.assertEqual(
-            response.json()["id"],
+            response.json["id"],
             "id:{}:{}::{}".format(schema_name, schema_name, fields_to_send["id"]),
         )
->>>>>>> bd712347
         #
         # Get the updated data point
         #
@@ -406,16 +389,10 @@
             #
             # Get data that does not exist
             #
-<<<<<<< HEAD
-            response = await async_app.delete_data(schema="msmarco", data_id="1")
-            response = await async_app.get_data(schema="msmarco", data_id="1")
-            self.assertEqual(response.status_code, 404)
-=======
             response = await async_app.get_data(
                 schema=schema_name, data_id=fields_to_send[0]["id"]
             )
-            self.assertEqual(response.status, 404)
->>>>>>> bd712347
+            self.assertEqual(response.status_code, 404)
 
             #
             # Feed some data points
@@ -432,18 +409,13 @@
                     )
                 )
             await asyncio.wait(feed, return_when=asyncio.ALL_COMPLETED)
-<<<<<<< HEAD
             result = feed[0].result().json
-            self.assertEqual(result["id"], "id:msmarco:msmarco::1")
-=======
-            result = await feed[0].result().json()
             self.assertEqual(
                 result["id"],
                 "id:{}:{}::{}".format(
                     schema_name, schema_name, fields_to_send[0]["id"]
                 ),
             )
->>>>>>> bd712347
 
             self.assertEqual(
                 await async_app.feed_data_point(
@@ -469,17 +441,11 @@
             #
             # Get data that exists
             #
-<<<<<<< HEAD
-            response = await async_app.get_data(schema="msmarco", data_id="1")
+            response = await async_app.get_data(
+                schema=schema_name, data_id=fields_to_send[0]["id"]
+            )
             self.assertEqual(response.status_code, 200)
             result = response.json
-=======
-            response = await async_app.get_data(
-                schema=schema_name, data_id=fields_to_send[0]["id"]
-            )
-            self.assertEqual(response.status, 200)
-            result = await response.json()
->>>>>>> bd712347
             self.assertDictEqual(
                 result,
                 {
@@ -500,38 +466,27 @@
                 data_id=fields_to_send[0]["id"],
                 fields=fields_to_update,
             )
-<<<<<<< HEAD
             result = response.json
-            self.assertEqual(result["id"], "id:msmarco:msmarco::1")
-=======
-            result = await response.json()
             self.assertEqual(
                 result["id"],
                 "id:{}:{}::{}".format(
                     schema_name, schema_name, fields_to_send[0]["id"]
                 ),
             )
->>>>>>> bd712347
 
             #
             # Get the updated data point
             #
-<<<<<<< HEAD
-            response = await async_app.get_data(schema="msmarco", data_id="1")
+            response = await async_app.get_data(
+                schema=schema_name, data_id=fields_to_send[0]["id"]
+            )
             self.assertEqual(response.status_code, 200)
             result = response.json
-=======
-            response = await async_app.get_data(
-                schema=schema_name, data_id=fields_to_send[0]["id"]
-            )
-            self.assertEqual(response.status, 200)
-            result = await response.json()
             expected_result = {
                 k: v for k, v in expected_fields_from_get_operation[0].items()
             }
             expected_result.update(fields_to_update)
 
->>>>>>> bd712347
             self.assertDictEqual(
                 result,
                 {
@@ -547,21 +502,10 @@
             #
             # Delete a data point
             #
-<<<<<<< HEAD
-            response = await async_app.delete_data(schema="msmarco", data_id="1")
-            result = response.json
-            self.assertEqual(result["id"], "id:msmarco:msmarco::1")
-            #
-            # Deleted data should be gone
-            #
-            response = await async_app.get_data(schema="msmarco", data_id="1")
-            self.assertEqual(response.status_code, 404)
-
-=======
             response = await async_app.delete_data(
                 schema=schema_name, data_id=fields_to_send[0]["id"]
             )
-            result = await response.json()
+            result = response.json
             self.assertEqual(
                 result["id"],
                 "id:{}:{}::{}".format(
@@ -574,8 +518,7 @@
             response = await async_app.get_data(
                 schema=schema_name, data_id=fields_to_send[0]["id"]
             )
-            self.assertEqual(response.status, 404)
->>>>>>> bd712347
+            self.assertEqual(response.status_code, 404)
             #
             # Issue a bunch of queries in parallel
             #
@@ -622,93 +565,6 @@
         )
         self.assertEqual(result.number_documents_indexed, num_docs)
 
-<<<<<<< HEAD
-    def test_data_operation(self):
-        #
-        # Get data that does not exist
-        #
-        self.assertEqual(
-            self.app.get_data(schema="cord19", data_id="1").status_code, 404
-        )
-        #
-        # Feed a data point
-        #
-        fields = {
-            "cord_uid": "1",
-            "title": "this is my first title",
-        }
-        fields.update(self.bert_config.doc_fields(text=str(fields["title"])))
-        response = self.app.feed_data_point(
-            schema="cord19",
-            data_id="1",
-            fields=fields,
-        )
-        self.assertEqual(response.json["id"], "id:cord19:cord19::1")
-        #
-        # Get data that exist
-        #
-        response = self.app.get_data(schema="cord19", data_id="1")
-        self.assertEqual(response.status_code, 200)
-        embedding_values = fields["pretrained_bert_tiny_doc_token_ids"]["values"]
-        self.assertDictEqual(
-            response.json,
-            {
-                "fields": {
-                    "cord_uid": "1",
-                    "title": "this is my first title",
-                    "pretrained_bert_tiny_doc_token_ids": {
-                        "cells": [
-                            {
-                                "address": {"d0": str(x)},
-                                "value": float(embedding_values[x]),
-                            }
-                            for x in range(len(embedding_values))
-                        ]
-                    },
-                },
-                "id": "id:cord19:cord19::1",
-                "pathId": "/document/v1/cord19/cord19/docid/1",
-            },
-        )
-        #
-        # Update data
-        #
-        fields = {"title": "this is my updated title"}
-        fields.update(self.bert_config.doc_fields(text=str(fields["title"])))
-        response = self.app.update_data(schema="cord19", data_id="1", fields=fields)
-        self.assertEqual(response.json["id"], "id:cord19:cord19::1")
-        #
-        # Get the updated data point
-        #
-        response = self.app.get_data(schema="cord19", data_id="1")
-        self.assertEqual(response.status_code, 200)
-        embedding_values = fields["pretrained_bert_tiny_doc_token_ids"]["values"]
-        self.assertDictEqual(
-            response.json,
-            {
-                "fields": {
-                    "cord_uid": "1",
-                    "title": "this is my updated title",
-                    "pretrained_bert_tiny_doc_token_ids": {
-                        "cells": [
-                            {
-                                "address": {"d0": str(x)},
-                                "value": float(embedding_values[x]),
-                            }
-                            for x in range(len(embedding_values))
-                        ]
-                    },
-                },
-                "id": "id:cord19:cord19::1",
-                "pathId": "/document/v1/cord19/cord19/docid/1",
-            },
-        )
-        #
-        # Delete a data point
-        #
-        response = self.app.delete_data(schema="cord19", data_id="1")
-        self.assertEqual(response.json["id"], "id:cord19:cord19::1")
-=======
     def feed_batch_asynchronous_mode(self, app, schema_name, fields_to_send):
         """
         Async feed a batch of data to the application
@@ -719,7 +575,6 @@
             contain 'id' field.
         :return:
         """
->>>>>>> bd712347
         #
         # Create and feed documents
         #
@@ -752,13 +607,9 @@
             fields=fields_to_send,
         )
         self.assertEqual(
-            response.json()["id"],
+            response.json["id"],
             "id:{}:{}::{}".format(schema_name, schema_name, fields_to_send["id"]),
         )
-<<<<<<< HEAD
-        self.assertEqual(response.json["id"], "id:cord19:cord19::1")
-=======
->>>>>>> bd712347
         #
         # Run a test query
         #
