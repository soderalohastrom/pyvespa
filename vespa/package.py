--- conflicted
+++ resolved
@@ -1370,7 +1370,6 @@
         )
 
 
-<<<<<<< HEAD
 class ApplicationConfiguration(object):
     def __init__(self, name: str, value: Union[str, Dict[str, Union[Dict, str]]]) -> str:
         """
@@ -1415,7 +1414,8 @@
     def to_text(self) -> str:
         value = self.__get_tab() + self.__to_xml_string(self.value, level=1) if isinstance(self.value, dict) else self.value
         return f"<config name=\"{self.name}\">{value}</config>"
-=======
+
+
 class Validation(object):
     def __init__(self, validation_id: str, until: str, comment: Optional[str] = None):
         r"""
@@ -1433,7 +1433,6 @@
         self.id = validation_id
         self.until = until
         self.comment = comment if comment is not None else str()
->>>>>>> b940cb23
 
 
 class ApplicationPackage(object):
@@ -1446,11 +1445,8 @@
         stateless_model_evaluation: bool = False,
         create_schema_by_default: bool = True,
         create_query_profile_by_default: bool = True,
-<<<<<<< HEAD
         configurations: Optional[List[ApplicationConfiguration]] = None,
-=======
-        validations: Optional[List[Validation]] = None,
->>>>>>> b940cb23
+        validations: Optional[List[Validation]] = None
     ) -> None:
         """
         Create an `Application Package <https://docs.vespa.ai/en/cloudconfig/application-packages.html>`__.
@@ -1470,12 +1466,9 @@
             is provided in the `schema` argument.
         :param create_query_profile_by_default: Include a default :class:`QueryProfile` and :class:`QueryProfileType`
             in case it is not explicitly defined by the user in the `query_profile` and `query_profile_type` parameters.
-<<<<<<< HEAD
         :param configurations: List of :class:`ApplicationConfiguration` that contains configurations for the application.
-
-=======
         :param validations: Optional list of :class:`Validation` to be overridden.
->>>>>>> b940cb23
+
         The easiest way to get started is to create a default application package:
 
         >>> ApplicationPackage(name="testapp")
@@ -1508,11 +1501,8 @@
         self.model_configs = {}
         self.stateless_model_evaluation = stateless_model_evaluation
         self.models = {}
-<<<<<<< HEAD
         self.configurations = configurations
-=======
         self.validations = validations
->>>>>>> b940cb23
 
     @property
     def schemas(self) -> List[Schema]:
